--- conflicted
+++ resolved
@@ -116,11 +116,6 @@
 	TLSClientSecretName string `env:"TLS_CLIENT_SECRET_NAME" help:"The name of the TLS Secret that will be store Crossplane's client certificate."`
 	TLSClientCertsDir   string `env:"TLS_CLIENT_CERTS_DIR"   help:"The path of the folder which will store TLS client certificate of Crossplane."`
 
-<<<<<<< HEAD
-	EnableRealtimeCompositions      bool `group:"Alpha Features:" help:"Enable support for realtime compositions, i.e. watching composed resources and reconciling compositions immediately when any of the composed resources is updated."`
-	EnableDependencyVersionUpgrades bool `group:"Alpha Features:" help:"Enable support for upgrading dependency versions when the parent package is updated."`
-	EnableSignatureVerification     bool `group:"Alpha Features:" help:"Enable support for package signature verification via ImageConfig API."`
-=======
 	EnableDependencyVersionUpgrades   bool `group:"Alpha Features:" help:"Enable support for upgrading dependency versions when the parent package is updated."`
 	EnableDependencyVersionDowngrades bool `group:"Alpha Features:" help:"Enable support for upgrading and downgrading dependency versions when a dependent package is updated."`
 	EnableSignatureVerification       bool `group:"Alpha Features:" help:"Enable support for package signature verification via ImageConfig API."`
@@ -128,15 +123,11 @@
 
 	XfnCacheDir    string        `default:"/cache/xfn" env:"XFN_CACHE_DIR"     group:"Alpha Features:" help:"Directory used for caching function responses. Requires --enable-function-response-cache."`
 	XfnCacheMaxTTL time.Duration `default:"24h"        env:"XFN_CACHE_MAX_TTL" group:"Alpha Features:" help:"Maximum TTL for cached function responses. Set to 0 to disable. Requires --enable-function-response-cache."`
->>>>>>> 05cd3b54
 
 	EnableDeploymentRuntimeConfigs bool `default:"true" group:"Beta Features:" help:"Enable support for Deployment Runtime Configs."`
 	EnableUsages                   bool `default:"true" group:"Beta Features:" help:"Enable support for deletion ordering and resource protection with Usages."`
 	EnableSSAClaims                bool `default:"true" group:"Beta Features:" help:"Enable support for using Kubernetes server-side apply to sync claims with composite resources (XRs)."`
-<<<<<<< HEAD
-=======
 	EnableRealtimeCompositions     bool `default:"true" group:"Beta Features:" help:"Enable support for realtime compositions, i.e. watching composed resources and reconciling compositions immediately when any of the composed resources is updated."`
->>>>>>> 05cd3b54
 
 	// These are features that we've removed support for. Crossplane returns an
 	// error when you enable them. This ensures you'll see an explicit and
@@ -256,8 +247,6 @@
 	// Periodically remove clients for Functions that no longer exist.
 	go pfr.GarbageCollectConnections(ctx, 10*time.Minute)
 
-<<<<<<< HEAD
-=======
 	var runner xfn.FunctionRunner = pfr
 
 	if c.EnableFunctionResponseCache {
@@ -279,7 +268,6 @@
 		runner = cfr
 	}
 
->>>>>>> 05cd3b54
 	if c.EnableUsages {
 		o.Features.Enable(features.EnableBetaUsages)
 		log.Info("Beta feature enabled", "flag", features.EnableBetaUsages)
@@ -463,11 +451,7 @@
 
 	// Registering webhooks with the manager is what actually starts the webhook
 	// server.
-<<<<<<< HEAD
-	if o.Features.Enabled(features.EnableBetaUsages) && c.WebhookEnabled {
-=======
 	if c.EnableWebhooks && o.Features.Enabled(features.EnableBetaUsages) {
->>>>>>> 05cd3b54
 		f, err := usage.NewFinder(mgr.GetClient(), mgr.GetFieldIndexer())
 		if err != nil {
 			return errors.Wrap(err, "cannot setup usage finder")
