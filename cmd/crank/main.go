/*
Copyright 2020 The Crossplane Authors.

Licensed under the Apache License, Version 2.0 (the "License");
you may not use this file except in compliance with the License.
You may obtain a copy of the License at

    http://www.apache.org/licenses/LICENSE-2.0

Unless required by applicable law or agreed to in writing, software
distributed under the License is distributed on an "AS IS" BASIS,
WITHOUT WARRANTIES OR CONDITIONS OF ANY KIND, either express or implied.
See the License for the specific language governing permissions and
limitations under the License.
*/

// Package main implements Crossplane's crank CLI - aka crossplane CLI.
package main

import (
	"fmt"

	"github.com/alecthomas/kong"
	"github.com/spf13/afero"
	"sigs.k8s.io/controller-runtime/pkg/log/zap"

	"github.com/crossplane/crossplane-runtime/pkg/logging"

	"github.com/crossplane/crossplane/cmd/crank/render"
	"github.com/crossplane/crossplane/cmd/crank/xpkg"
	"github.com/crossplane/crossplane/internal/version"
)

var _ = kong.Must(&cli)

type versionFlag string
type verboseFlag bool

// Decode overrides the default string decoder to be a no-op.
func (v versionFlag) Decode(_ *kong.DecodeContext) error { return nil }

// IsBool indicates that this string flag should be treated as a boolean value.
func (v versionFlag) IsBool() bool { return true }

// BeforeApply indicates that we want to execute the logic before running any
// commands.
func (v versionFlag) BeforeApply(app *kong.Kong) error { //nolint:unparam // BeforeApply requires this signature.
	fmt.Fprintln(app.Stdout, version.New().GetVersionString())
	app.Exit(0)
	return nil
}

func (v verboseFlag) BeforeApply(ctx *kong.Context) error { //nolint:unparam // BeforeApply requires this signature.
	logger := logging.NewLogrLogger(zap.New(zap.UseDevMode(true)))
	ctx.BindTo(logger, (*logging.Logger)(nil))
	return nil
}

var cli struct {
	Version versionFlag `short:"v" name:"version" help:"Print version and quit."`
	Verbose verboseFlag `name:"verbose" help:"Print verbose logging statements."`

	Build   buildCmd   `cmd:"" help:"Build Crossplane packages."`
	Install installCmd `cmd:"" help:"Install Crossplane packages."`
	Update  updateCmd  `cmd:"" help:"Update Crossplane packages."`
	Push    pushCmd    `cmd:"" help:"Push Crossplane packages."`

	XPKG xpkg.Cmd `cmd:"" help:"Crossplane package management."`

	Alpha struct {
		// Add here alpha subcommands
<<<<<<< HEAD
		Describe describeCmd `cmd:"" help:"Describe a Kubernetes Crossplane resource."`
=======
		Init initCmd `cmd:"" help:"Initialize directories for Crossplane packages from templates."`
>>>>>>> b219044c
	} `cmd:"" help:"Alpha features. WARN: May be changed or removed without notice"`

	Beta struct {
		Render render.Cmd `cmd:"" help:"Render an XR using Composition Functions."`
		// Add here beta subcommands
	} `cmd:"" help:"Beta features. WARN: May be changed or deprecated in a future release"`
}

func main() {
	buildChild := &buildChild{
		fs: afero.NewOsFs(),
	}
	pushChild := &pushChild{
		fs: afero.NewOsFs(),
	}
	logger := logging.NewNopLogger()
	ctx := kong.Parse(&cli,
		kong.Name("crossplane"),
		kong.Description("A command line tool for interacting with Crossplane."),
		// Binding a variable to kong context makes it available to all commands
		// at runtime.
		kong.Bind(buildChild, pushChild),
		kong.BindTo(logger, (*logging.Logger)(nil)),
		kong.ConfigureHelp(kong.HelpOptions{
			Tree:      true,
			FlagsLast: true,
		}),
		kong.UsageOnError())
	err := ctx.Run()
	ctx.FatalIfErrorf(err)
}<|MERGE_RESOLUTION|>--- conflicted
+++ resolved
@@ -69,11 +69,8 @@
 
 	Alpha struct {
 		// Add here alpha subcommands
-<<<<<<< HEAD
 		Describe describeCmd `cmd:"" help:"Describe a Kubernetes Crossplane resource."`
-=======
 		Init initCmd `cmd:"" help:"Initialize directories for Crossplane packages from templates."`
->>>>>>> b219044c
 	} `cmd:"" help:"Alpha features. WARN: May be changed or removed without notice"`
 
 	Beta struct {
