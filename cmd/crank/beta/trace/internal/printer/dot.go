--- conflicted
+++ resolved
@@ -110,7 +110,6 @@
 	}
 	g.Write(w)
 
-<<<<<<< HEAD
 	return nil
 }
 
@@ -137,10 +136,6 @@
 }
 
 func printGraphQueue(g *dot.Graph, queue []*queueItem) {
-=======
-	queue := []*queueItem{{root, nil}}
-
->>>>>>> 7c399916
 	var id int
 
 	for len(queue) > 0 {
@@ -207,16 +202,4 @@
 			queue = append(queue, &queueItem{child, &node})
 		}
 	}
-<<<<<<< HEAD
-=======
-
-	dotString := g.String()
-	if dotString == "" {
-		return errors.New("graph is empty")
-	}
-
-	g.Write(w)
-
-	return nil
->>>>>>> 7c399916
 }