/*
Copyright 2023 The Crossplane Authors.

Licensed under the Apache License, Version 2.0 (the "License");
you may not use this file except in compliance with the License.
You may obtain a copy of the License at

    http://www.apache.org/licenses/LICENSE-2.0

Unless required by applicable law or agreed to in writing, software
distributed under the License is distributed on an "AS IS" BASIS,
WITHOUT WARRANTIES OR CONDITIONS OF ANY KIND, either express or implied.
See the License for the specific language governing permissions and
limitations under the License.
*/

// Package trace contains the trace command.
package trace

import (
	"context"
	"strings"

	"github.com/alecthomas/kong"
	v1 "k8s.io/api/core/v1"
	"k8s.io/apimachinery/pkg/api/meta"
	"k8s.io/client-go/discovery"
	"k8s.io/client-go/discovery/cached/memory"
	"k8s.io/client-go/kubernetes/scheme"
	"k8s.io/client-go/restmapper"
	"k8s.io/client-go/tools/clientcmd"
	"sigs.k8s.io/controller-runtime/pkg/client"

	"github.com/crossplane/crossplane-runtime/v2/pkg/errors"
	"github.com/crossplane/crossplane-runtime/v2/pkg/logging"

	"github.com/crossplane/crossplane/v2/apis/pkg"
	"github.com/crossplane/crossplane/v2/cmd/crank/beta/trace/internal/printer"
	"github.com/crossplane/crossplane/v2/cmd/crank/common/resource"
	"github.com/crossplane/crossplane/v2/cmd/crank/common/resource/xpkg"
	"github.com/crossplane/crossplane/v2/cmd/crank/common/resource/xrm"
	"github.com/crossplane/crossplane/v2/cmd/crank/internal"
)

const (
	errGetResource            = "cannot get requested resource"
	errCliOutput              = "cannot print output"
	errKubeConfig             = "failed to get kubeconfig"
	errKubeNamespace          = "failed to get namespace from kubeconfig"
	errInitKubeClient         = "cannot init kubeclient"
	errGetDiscoveryClient     = "cannot get discovery client"
	errGetMapping             = "cannot get mapping for resource"
	errInitPrinter            = "cannot init new printer"
	errNameDoubled            = "name provided twice, must be provided separately 'TYPE[.VERSION][.GROUP] [NAME]' or in the 'TYPE[.VERSION][.GROUP][/NAME]' format"
	errInvalidResource        = "invalid resource, must be provided in the 'TYPE[.VERSION][.GROUP][/NAME]' format"
	errInvalidResourceAndName = "invalid resource and name"
)

// Cmd builds the trace tree for a Crossplane resource.
type Cmd struct {
	Resource string `arg:"" help:"Kind of the Crossplane resource, accepts the 'TYPE[.VERSION][.GROUP][/NAME]' format." predictor:"k8s_resource"`
	Name     string `arg:"" help:"Name of the Crossplane resource, can be passed as part of the resource too."          optional:""              predictor:"k8s_resource_name"`

	// TODO(phisco): add support for all the usual kubectl flags; configFlags := genericclioptions.NewConfigFlags(true).AddFlags(...)
	Context                   string `default:""                                    help:"Kubernetes context."                         name:"context"                                                             predictor:"context"              short:"c"`
	Namespace                 string `default:""                                    help:"Namespace of the resource."                  name:"namespace"                                                           predictor:"namespace"            short:"n"`
	Output                    string `default:"default"                             enum:"default,wide,json,dot"                       help:"Output format. One of: default, wide, json, dot."                    name:"output"                    short:"o"`
	ShowConnectionSecrets     bool   `help:"Show connection secrets in the output." name:"show-connection-secrets"                     short:"s"`
	ShowPackageDependencies   string `default:"unique"                              enum:"unique,all,none"                             help:"Show package dependencies in the output. One of: unique, all, none." name:"show-package-dependencies"`
	ShowPackageRevisions      string `default:"active"                              enum:"active,all,none"                             help:"Show package revisions in the output. One of: active, all, none."    name:"show-package-revisions"`
	ShowPackageRuntimeConfigs bool   `default:"false"                               help:"Show package runtime configs in the output." name:"show-package-runtime-configs"`
	Concurrency               int    `default:"5"                                   help:"load concurrency"                            name:"concurrency"`
}

// Help returns help message for the trace command.
func (c *Cmd) Help() string {
	return `
This command trace a Crossplane resource (Claim, Composite, or Managed Resource)
to get a detailed output of its relationships, helpful for troubleshooting.

If needed the resource kind can be also specified further,
'TYPE[.VERSION][.GROUP]', e.g. mykind.example.org or
mykind.v1alpha1.example.org.

Examples:
  # Trace a MyKind resource (mykinds.example.org/v1alpha1) named 'my-res' in the namespace 'my-ns'
  crossplane beta trace mykind my-res -n my-ns

<<<<<<< HEAD
  # Trace all MyKind resources (mykinds.example.org/v1alpha1) in the namespace 'my-ns'
  crossplane beta trace mykind -n my-ns

  # Output wide format, showing full errors and condition messages, and other useful info 
=======
  # Output wide format, showing full errors and condition messages, and other useful info
>>>>>>> 7c399916
  # depending on the target type, e.g. composed resources names for composite resources or image used for packages
  crossplane beta trace mykind my-res -n my-ns -o wide

  # Show connection secrets in the output
  crossplane beta trace mykind my-res -n my-ns --show-connection-secrets

  # Output a graph in dot format and pipe to dot to generate a png
  crossplane beta trace mykind my-res -n my-ns -o dot | dot -Tpng -o output.png

  # Output all retrieved resources to json and pipe to jq to have it coloured
  crossplane beta trace mykind my-res -n my-ns -o json | jq

  # Output debug logs to stderr while redirecting a dot formatted graph to dot
  crossplane beta trace mykind my-res -n my-ns -o dot --verbose | dot -Tpng -o output.png
`
}

// Run runs the trace command.
func (c *Cmd) Run(k *kong.Context, logger logging.Logger) error {
	ctx := context.Background()
	logger = logger.WithValues("Resource", c.Resource, "Name", c.Name)

	// Init new printer
	p, err := printer.New(c.Output)
	if err != nil {
		return errors.Wrap(err, errInitPrinter)
	}

	logger.Debug("Built printer", "output", c.Output)

	clientconfig := clientcmd.NewNonInteractiveDeferredLoadingClientConfig(
		clientcmd.NewDefaultClientConfigLoadingRules(),
		&clientcmd.ConfigOverrides{CurrentContext: c.Context},
	)

	kubeconfig, err := clientconfig.ClientConfig()
	if err != nil {
		return errors.Wrap(err, errKubeConfig)
	}

	// NOTE(phisco): We used to get them set as part of
	// https://github.com/kubernetes-sigs/controller-runtime/blob/2e9781e9fc6054387cf0901c70db56f0b0a63083/pkg/client/config/config.go#L96,
	// this new approach doesn't set them, so we need to set them here to avoid
	// being utterly slow.
	// TODO(phisco): make this configurable.
	if kubeconfig.QPS == 0 {
		kubeconfig.QPS = 20
	}

	if kubeconfig.Burst == 0 {
		kubeconfig.Burst = 30
	}

	logger.Debug("Found kubeconfig")

	client, err := client.New(kubeconfig, client.Options{
		Scheme: scheme.Scheme,
	})
	if err != nil {
		return errors.Wrap(err, errInitKubeClient)
	}

	// add package scheme
	_ = pkg.AddToScheme(client.Scheme())

	discoveryClient, err := discovery.NewDiscoveryClientForConfig(kubeconfig)
	if err != nil {
		return errors.Wrap(err, errGetDiscoveryClient)
	}
	// TODO(phisco): properly handle flags and switch to file backed cache
	// 	(restmapper.NewDeferredDiscoveryRESTMapper), as cli-runtime
	// 	pkg/resource Builder does.
	d := memory.NewMemCacheClient(discoveryClient)
	rmapper := restmapper.NewShortcutExpander(restmapper.NewDeferredDiscoveryRESTMapper(d), d, nil)

	res, name, err := c.getResourceAndName()
	if err != nil {
		return errors.Wrap(err, errInvalidResourceAndName)
	}

	mapping, err := internal.MappingFor(rmapper, res)
	if err != nil {
		return errors.Wrap(err, errGetMapping)
	}

	// Get Resource object. Contains k8s resource and all its children, also as Resource.
	rootRef := &v1.ObjectReference{
		Kind:       mapping.GroupVersionKind.Kind,
		APIVersion: mapping.GroupVersionKind.GroupVersion().String(),
		Name:       name,
	}
	if mapping.Scope.Name() == meta.RESTScopeNameNamespace {
		namespace := c.Namespace
		if namespace == "" {
			namespace, _, err = clientconfig.Namespace()
			if err != nil {
				return errors.Wrap(err, errKubeNamespace)
			}
		}

		logger.Debug("Requested resource is namespaced", "namespace", namespace)
		rootRef.Namespace = namespace
	}

	// If no name is provided, we should print a list of resources.
	shouldPrintAsList := name == ""

	logger.Debug("Getting resource tree", "rootRef", rootRef.String())
	var resourceList *resource.ResourceList
	if shouldPrintAsList {
		// If no name is provided, we list all resources of the kind.
		logger.Debug("No name provided, listing all resources of the kind")
		resourceList = resource.ListResources(ctx, client, rootRef)
	} else {
		// If a name is provided, we get the specific resource.
		logger.Debug("Name provided, getting specific resource", "name", name)
		res := resource.GetResource(ctx, client, rootRef)
		resourceList = &resource.ResourceList{
			Items: []*resource.Resource{res},
			Error: res.Error,
		}
	}

	// We should just surface any error getting the root resource immediately.
	if err := resourceList.Error; err != nil {
		return errors.Wrap(err, errGetResource)
	}

<<<<<<< HEAD
	for i := range resourceList.Items {
		root := resourceList.Items[i]
		root, err = c.getResourceTree(ctx, root, mapping, client, logger)
		if err != nil {
			logger.Debug(errGetResource, "error", err)
			return errors.Wrap(err, errGetResource)
=======
	var treeClient resource.TreeClient

	switch {
	case xpkg.IsPackageType(mapping.GroupVersionKind.GroupKind()):
		logger.Debug("Requested resource is an Package")

		treeClient, err = xpkg.NewClient(client,
			xpkg.WithDependencyOutput(xpkg.DependencyOutput(c.ShowPackageDependencies)),
			xpkg.WithPackageRuntimeConfigs(c.ShowPackageRuntimeConfigs),
			xpkg.WithRevisionOutput(xpkg.RevisionOutput(c.ShowPackageRevisions)))
		if err != nil {
			return errors.Wrap(err, errInitKubeClient)
		}
	default:
		logger.Debug("Requested resource is not a package, assumed to be an XR, XRC or MR")

		treeClient, err = xrm.NewClient(client,
			xrm.WithConnectionSecrets(c.ShowConnectionSecrets),
			xrm.WithConcurrency(c.Concurrency),
		)
		if err != nil {
			return errors.Wrap(err, errInitKubeClient)
>>>>>>> 7c399916
		}

		logger.Debug("Got resource tree", "root", root)
	}
<<<<<<< HEAD
=======

	logger.Debug("Built client")
>>>>>>> 7c399916

	if shouldPrintAsList {
		// Print list of resources
		err = p.PrintList(k.Stdout, resourceList)
	} else {
		// Print a single resource
		err = p.Print(k.Stdout, resourceList.Items[0])
	}
<<<<<<< HEAD
=======

	logger.Debug("Got resource tree", "root", root)
>>>>>>> 7c399916

	if err != nil {
		return errors.Wrap(err, errCliOutput)
	}

	return nil
}

func (c *Cmd) getResourceAndName() (string, string, error) {
	// If no resource was provided, error out (should never happen as it's
	// required by Kong)
	if c.Resource == "" {
		return "", "", errors.New(errInvalidResource)
	}

	// Split the resource into its components
	splittedResource := strings.Split(c.Resource, "/")
	length := len(splittedResource)

	if length == 1 {
		// Resource has only kind and the name is separately provided
		return splittedResource[0], c.Name, nil
	}

	if length == 2 {
		// If a name is separately provided, error out
		if c.Name != "" {
			return "", "", errors.New(errNameDoubled)
		}

		// Resource includes both kind and name
		return splittedResource[0], splittedResource[1], nil
	}

	// Handle the case when resource format is invalid
	return "", "", errors.New(errInvalidResource)
}

func (c *Cmd) getResourceTree(ctx context.Context, root *resource.Resource, mapping *meta.RESTMapping, client client.Client, logger logging.Logger) (*resource.Resource, error) {
	var treeClient resource.TreeClient
	var err error
	switch {
	case xpkg.IsPackageType(mapping.GroupVersionKind.GroupKind()):
		logger.Debug("Requested resource is an Package")
		treeClient, err = xpkg.NewClient(client,
			xpkg.WithDependencyOutput(xpkg.DependencyOutput(c.ShowPackageDependencies)),
			xpkg.WithPackageRuntimeConfigs(c.ShowPackageRuntimeConfigs),
			xpkg.WithRevisionOutput(xpkg.RevisionOutput(c.ShowPackageRevisions)))
		if err != nil {
			return nil, errors.Wrap(err, errInitKubeClient)
		}
	default:
		logger.Debug("Requested resource is not a package, assumed to be an XR, XRC or MR")
		treeClient, err = xrm.NewClient(client,
			xrm.WithConnectionSecrets(c.ShowConnectionSecrets),
			xrm.WithConcurrency(c.Concurrency),
		)
		if err != nil {
			return nil, errors.Wrap(err, errInitKubeClient)
		}
	}
	logger.Debug("Built client")

	return treeClient.GetResourceTree(ctx, root)
}<|MERGE_RESOLUTION|>--- conflicted
+++ resolved
@@ -86,14 +86,10 @@
   # Trace a MyKind resource (mykinds.example.org/v1alpha1) named 'my-res' in the namespace 'my-ns'
   crossplane beta trace mykind my-res -n my-ns
 
-<<<<<<< HEAD
   # Trace all MyKind resources (mykinds.example.org/v1alpha1) in the namespace 'my-ns'
   crossplane beta trace mykind -n my-ns
 
   # Output wide format, showing full errors and condition messages, and other useful info 
-=======
-  # Output wide format, showing full errors and condition messages, and other useful info
->>>>>>> 7c399916
   # depending on the target type, e.g. composed resources names for composite resources or image used for packages
   crossplane beta trace mykind my-res -n my-ns -o wide
 
@@ -222,46 +218,44 @@
 		return errors.Wrap(err, errGetResource)
 	}
 
-<<<<<<< HEAD
 	for i := range resourceList.Items {
 		root := resourceList.Items[i]
 		root, err = c.getResourceTree(ctx, root, mapping, client, logger)
+		var treeClient resource.TreeClient
+
+		switch {
+		case xpkg.IsPackageType(mapping.GroupVersionKind.GroupKind()):
+			logger.Debug("Requested resource is an Package")
+
+			treeClient, err = xpkg.NewClient(client,
+				xpkg.WithDependencyOutput(xpkg.DependencyOutput(c.ShowPackageDependencies)),
+				xpkg.WithPackageRuntimeConfigs(c.ShowPackageRuntimeConfigs),
+				xpkg.WithRevisionOutput(xpkg.RevisionOutput(c.ShowPackageRevisions)))
+			if err != nil {
+				logger.Debug(errGetResource, "error", err)
+				return errors.Wrap(err, errGetResource)
+			}
+		default:
+			logger.Debug("Requested resource is not a package, assumed to be an XR, XRC or MR")
+
+			treeClient, err = xrm.NewClient(client,
+				xrm.WithConnectionSecrets(c.ShowConnectionSecrets),
+				xrm.WithConcurrency(c.Concurrency),
+			)
+			if err != nil {
+				return errors.Wrap(err, errInitKubeClient)
+			}
+		}
+
+		logger.Debug("Built client")
+
+		root, err = treeClient.GetResourceTree(ctx, root)
 		if err != nil {
 			logger.Debug(errGetResource, "error", err)
 			return errors.Wrap(err, errGetResource)
-=======
-	var treeClient resource.TreeClient
-
-	switch {
-	case xpkg.IsPackageType(mapping.GroupVersionKind.GroupKind()):
-		logger.Debug("Requested resource is an Package")
-
-		treeClient, err = xpkg.NewClient(client,
-			xpkg.WithDependencyOutput(xpkg.DependencyOutput(c.ShowPackageDependencies)),
-			xpkg.WithPackageRuntimeConfigs(c.ShowPackageRuntimeConfigs),
-			xpkg.WithRevisionOutput(xpkg.RevisionOutput(c.ShowPackageRevisions)))
-		if err != nil {
-			return errors.Wrap(err, errInitKubeClient)
-		}
-	default:
-		logger.Debug("Requested resource is not a package, assumed to be an XR, XRC or MR")
-
-		treeClient, err = xrm.NewClient(client,
-			xrm.WithConnectionSecrets(c.ShowConnectionSecrets),
-			xrm.WithConcurrency(c.Concurrency),
-		)
-		if err != nil {
-			return errors.Wrap(err, errInitKubeClient)
->>>>>>> 7c399916
-		}
-
+		}
 		logger.Debug("Got resource tree", "root", root)
 	}
-<<<<<<< HEAD
-=======
-
-	logger.Debug("Built client")
->>>>>>> 7c399916
 
 	if shouldPrintAsList {
 		// Print list of resources
@@ -270,11 +264,6 @@
 		// Print a single resource
 		err = p.Print(k.Stdout, resourceList.Items[0])
 	}
-<<<<<<< HEAD
-=======
-
-	logger.Debug("Got resource tree", "root", root)
->>>>>>> 7c399916
 
 	if err != nil {
 		return errors.Wrap(err, errCliOutput)
