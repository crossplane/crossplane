/*
Copyright 2025 The Crossplane Authors.

Licensed under the Apache License, Version 2.0 (the "License"); you may not use
this file except in compliance with the License. You may obtain a copy of the
License at

    http://www.apache.org/licenses/LICENSE-2.0

Unless required by applicable law or agreed to in writing, software distributed
under the License is distributed on an "AS IS" BASIS, WITHOUT WARRANTIES OR
CONDITIONS OF ANY KIND, either express or implied. See the License for the
specific language governing permissions and limitations under the License.
*/

package cached

import (
	"bytes"
	"context"
	"errors"
	"testing"
	"time"

	"github.com/google/go-cmp/cmp"
	"github.com/google/go-cmp/cmp/cmpopts"
	"github.com/spf13/afero"
	"google.golang.org/protobuf/proto"
	"google.golang.org/protobuf/testing/protocmp"
	"google.golang.org/protobuf/types/known/durationpb"
	"google.golang.org/protobuf/types/known/timestamppb"

	"github.com/crossplane/crossplane-runtime/v2/pkg/logging"

	"github.com/crossplane/crossplane/v2/internal/xfn/cached/proto/v1alpha1"
	fnv1 "github.com/crossplane/crossplane/v2/proto/fn/v1"
)

type FunctionRunnerFn func(ctx context.Context, name string, req *fnv1.RunFunctionRequest) (*fnv1.RunFunctionResponse, error)

func (fn FunctionRunnerFn) RunFunction(ctx context.Context, name string, req *fnv1.RunFunctionRequest) (*fnv1.RunFunctionResponse, error) {
	return fn(ctx, name, req)
}

var MockDir = []byte("DIR")

func MockFs(files map[string][]byte) afero.Fs {
	fs := afero.NewMemMapFs()

	for path, data := range files {
		// Special value for making a directory.
		if bytes.Equal(data, MockDir) {
			if err := fs.MkdirAll(path, 0o700); err != nil {
				panic(err)
			}

			continue
		}

		if err := afero.WriteFile(fs, path, data, 0o600); err != nil {
			panic(err)
		}
	}

	return fs
}

var _ logging.Logger = &TestLogger{}

type TestLogger struct {
	t   *testing.T
	kvs []any
}

func (l *TestLogger) Info(msg string, keysAndValues ...any) {
	l.t.Logf("INFO: %s (%s)", msg, append(l.kvs, keysAndValues...))
}

func (l *TestLogger) Debug(msg string, keysAndValues ...any) {
	l.t.Logf("DEBUG: %s (%s)", msg, append(l.kvs, keysAndValues...))
}

func (l *TestLogger) WithValues(keysAndValues ...any) logging.Logger {
	l.kvs = append(l.kvs, keysAndValues...)
	return l
}

func TestRunFunction(t *testing.T) {
	type params struct {
		wrap FunctionRunner
		path string
		o    []FileBackedRunnerOption
	}

	type args struct {
		ctx  context.Context
		name string
		req  *fnv1.RunFunctionRequest
	}

	type want struct {
		rsp *fnv1.RunFunctionResponse
		err error
	}

	cases := map[string]struct {
		reason string
		params params
		args   args
		want   want
	}{
		"MissingTag": {
			reason: "If the request is missing a tag we should call the wrapped runner without caching.",
			params: params{
				wrap: FunctionRunnerFn(func(_ context.Context, _ string, _ *fnv1.RunFunctionRequest) (*fnv1.RunFunctionResponse, error) {
					rsp := &fnv1.RunFunctionResponse{
						Meta: &fnv1.ResponseMeta{Tag: "hi"},
					}
					return rsp, nil
				}),
				o: []FileBackedRunnerOption{
					WithLogger(&TestLogger{t: t}),
					WithFilesystem(afero.NewMemMapFs()),
				},
			},
			want: want{
				rsp: &fnv1.RunFunctionResponse{
					Meta: &fnv1.ResponseMeta{Tag: "hi"},
				},
			},
		},
		"NotCached": {
			reason: "If the response isn't cached we should call the wrapped runner and cache it.",
			params: params{
				wrap: FunctionRunnerFn(func(_ context.Context, _ string, _ *fnv1.RunFunctionRequest) (*fnv1.RunFunctionResponse, error) {
					rsp := &fnv1.RunFunctionResponse{
						Meta: &fnv1.ResponseMeta{
							Tag: "hello",
							Ttl: durationpb.New(10 * time.Minute),
						},
					}
					return rsp, nil
				}),
				o: []FileBackedRunnerOption{
					WithLogger(&TestLogger{t: t}),
					WithFilesystem(afero.NewMemMapFs()),
				},
			},
			args: args{
				name: "coolfn",
				req: &fnv1.RunFunctionRequest{
					Meta: &fnv1.RequestMeta{Tag: "hello"},
				},
			},
			want: want{
				rsp: &fnv1.RunFunctionResponse{
					Meta: &fnv1.ResponseMeta{
						Tag: "hello",
						Ttl: durationpb.New(10 * time.Minute),
					},
				},
			},
		},
		"WrappedError": {
			reason: "If the response isn't cached and the wrapped runner returns an error we should return it.",
			params: params{
				wrap: FunctionRunnerFn(func(_ context.Context, _ string, _ *fnv1.RunFunctionRequest) (*fnv1.RunFunctionResponse, error) {
					return nil, errors.New("boom")
				}),
				o: []FileBackedRunnerOption{
					WithLogger(&TestLogger{t: t}),
					WithFilesystem(afero.NewMemMapFs()),
				},
			},
			args: args{
				name: "coolfn",
				req: &fnv1.RunFunctionRequest{
					Meta: &fnv1.RequestMeta{Tag: "hello"},
				},
			},
			want: want{
				err: cmpopts.AnyError,
			},
		},
		"EmptyFile": {
			reason: "If the cached response is empty should call the wrapped runner and cache it.",
			params: params{
				wrap: FunctionRunnerFn(func(_ context.Context, _ string, _ *fnv1.RunFunctionRequest) (*fnv1.RunFunctionResponse, error) {
					rsp := &fnv1.RunFunctionResponse{
						Meta: &fnv1.ResponseMeta{
							Tag: "hello",
							Ttl: durationpb.New(10 * time.Minute),
						},
					}
					return rsp, nil
				}),
				o: []FileBackedRunnerOption{
					WithLogger(&TestLogger{t: t}),
					WithFilesystem(MockFs(map[string][]byte{
						"coolfn/hello": {},
					})),
				},
			},
			args: args{
				name: "coolfn",
				req: &fnv1.RunFunctionRequest{
					Meta: &fnv1.RequestMeta{Tag: "hello"},
				},
			},
			want: want{
				rsp: &fnv1.RunFunctionResponse{
					Meta: &fnv1.ResponseMeta{
						Tag: "hello",
						Ttl: durationpb.New(10 * time.Minute),
					},
				},
			},
		},
		"UnexpectedFile": {
			reason: "If the cached response contains unexpected data we should call the wrapped runner and cache it.",
			params: params{
				wrap: FunctionRunnerFn(func(_ context.Context, _ string, _ *fnv1.RunFunctionRequest) (*fnv1.RunFunctionResponse, error) {
					rsp := &fnv1.RunFunctionResponse{
						Meta: &fnv1.ResponseMeta{
							Tag: "hello",
							Ttl: durationpb.New(10 * time.Minute),
						},
					}
					return rsp, nil
				}),
				o: []FileBackedRunnerOption{
					WithLogger(&TestLogger{t: t}),
					WithFilesystem(MockFs(map[string][]byte{
						"coolfn/hello": []byte("Hello dearest caller. I'm not a deadline followed by an encoded RunFunctionResponse."),
					})),
				},
			},
			args: args{
				name: "coolfn",
				req: &fnv1.RunFunctionRequest{
					Meta: &fnv1.RequestMeta{Tag: "hello"},
				},
			},
			want: want{
				rsp: &fnv1.RunFunctionResponse{
					Meta: &fnv1.ResponseMeta{
						Tag: "hello",
						Ttl: durationpb.New(10 * time.Minute),
					},
				},
			},
		},
		"DeadlineExceeded": {
			reason: "If the cached response's deadline has passed we should call the wrapped runner and cache it.",
			params: params{
				wrap: FunctionRunnerFn(func(_ context.Context, _ string, _ *fnv1.RunFunctionRequest) (*fnv1.RunFunctionResponse, error) {
					rsp := &fnv1.RunFunctionResponse{
						Meta: &fnv1.ResponseMeta{
							Tag: "hello",
							Ttl: durationpb.New(10 * time.Minute),
						},
					}
					return rsp, nil
				}),
				o: []FileBackedRunnerOption{
					WithLogger(&TestLogger{t: t}),
					WithFilesystem(MockFs(map[string][]byte{
						"coolfn/hello": func() []byte {
							msg, _ := proto.Marshal(&v1alpha1.CachedRunFunctionResponse{
								// In the past.
								Deadline: timestamppb.New(time.Now().Add(-1 * time.Minute)),
								Response: &fnv1.RunFunctionResponse{
									Meta: &fnv1.ResponseMeta{
										Tag: "exceeded",
										Ttl: durationpb.New(10 * time.Minute),
									},
								},
							})

							return msg
						}(),
					})),
				},
			},
			args: args{
				name: "coolfn",
				req: &fnv1.RunFunctionRequest{
					Meta: &fnv1.RequestMeta{Tag: "hello"},
				},
			},
			want: want{
				rsp: &fnv1.RunFunctionResponse{
					Meta: &fnv1.ResponseMeta{
						Tag: "hello",
						Ttl: durationpb.New(10 * time.Minute),
					},
				},
			},
		},
		"CacheHit": {
			reason: "If the cached response is still valid, return it without calling the wrapped runner.",
			params: params{
				// Wrap is nil. It'd panic if called.
				o: []FileBackedRunnerOption{
					WithLogger(&TestLogger{t: t}),
					WithFilesystem(MockFs(map[string][]byte{
						"coolfn/hello": func() []byte {
							msg, _ := proto.Marshal(&v1alpha1.CachedRunFunctionResponse{
								Deadline: timestamppb.New(time.Now().Add(1 * time.Minute)),
								Response: &fnv1.RunFunctionResponse{
									Meta: &fnv1.ResponseMeta{
										Tag: "hello",
										Ttl: durationpb.New(10 * time.Minute),
									},
								},
							})

							return msg
						}(),
					})),
				},
			},
			args: args{
				name: "coolfn",
				req: &fnv1.RunFunctionRequest{
					Meta: &fnv1.RequestMeta{Tag: "hello"},
				},
			},
			want: want{
				rsp: &fnv1.RunFunctionResponse{
					Meta: &fnv1.ResponseMeta{
						Tag: "hello",
						Ttl: durationpb.New(10 * time.Minute),
					},
				},
			},
		},
		"MaxTTLClamping": {
			reason: "If the response TTL exceeds the maximum TTL, it should be clamped to the max.",
			params: params{
				wrap: FunctionRunnerFn(func(_ context.Context, _ string, _ *fnv1.RunFunctionRequest) (*fnv1.RunFunctionResponse, error) {
					rsp := &fnv1.RunFunctionResponse{
						Meta: &fnv1.ResponseMeta{
							Tag: "hello",
							// Request 60 minutes, but maxTTL will clamp to 30.
							Ttl: durationpb.New(60 * time.Minute),
						},
					}
					return rsp, nil
				}),
				o: []FileBackedRunnerOption{
					WithLogger(&TestLogger{t: t}),
<<<<<<< HEAD
					// WithFilesystem(afero.NewMemMapFs()),
=======
>>>>>>> 2ef13c01
					WithFilesystem(MockFs(map[string][]byte{
						"coolfn/hello": func() []byte {
							msg, _ := proto.Marshal(&v1alpha1.CachedRunFunctionResponse{
								Deadline: timestamppb.New(time.Now().Add(45 * time.Minute)),
								Response: &fnv1.RunFunctionResponse{
									Meta: &fnv1.ResponseMeta{
										Tag: "clamped",
										Ttl: durationpb.New(30 * time.Minute),
									},
								},
							})

							return msg
						}(),
					})),
					WithMaxTTL(7 * time.Minute),
				},
			},
			args: args{
				name: "coolfn",
				req: &fnv1.RunFunctionRequest{
					Meta: &fnv1.RequestMeta{Tag: "hello"},
				},
			},
			want: want{
				rsp: &fnv1.RunFunctionResponse{
					Meta: &fnv1.ResponseMeta{
						Tag: "clamped",
						Ttl: durationpb.New(30 * time.Minute),
					},
				},
			},
		},
	}

	for name, tc := range cases {
		t.Run(name, func(t *testing.T) {
			r := NewFileBackedRunner(tc.params.wrap, tc.params.path, tc.params.o...)
			rsp, err := r.RunFunction(tc.args.ctx, tc.args.name, tc.args.req)

			if diff := cmp.Diff(tc.want.rsp, rsp, protocmp.Transform()); diff != "" {
				t.Errorf("\n%s\nr.RunFunction(...): -want rsp, +got rsp:\n%s", tc.reason, diff)
			}

			if diff := cmp.Diff(tc.want.err, err, cmpopts.EquateErrors()); diff != "" {
				t.Errorf("\n%s\nr.RunFunction(...): -want err, +got err:\n%s", tc.reason, diff)
			}
		})
	}
}

// We test through to CacheFunction a lot in TestRunFunction. This is just a
// little sanity check to make sure we can actually read back what we write.
func TestCacheFunction(t *testing.T) {
	rsp := &fnv1.RunFunctionResponse{
		Meta: &fnv1.ResponseMeta{
			Tag: "wrapped",
			Ttl: durationpb.New(1 * time.Minute),
		},
	}

	wrapped := FunctionRunnerFn(func(_ context.Context, _ string, _ *fnv1.RunFunctionRequest) (*fnv1.RunFunctionResponse, error) {
		return rsp, nil
	})

	fs := afero.NewMemMapFs()

	r := NewFileBackedRunner(wrapped, "/cache",
		WithLogger(&TestLogger{t: t}),
		WithFilesystem(fs))

	// Populate the cache.
	got, err := r.CacheFunction(context.TODO(), "coolfn", &fnv1.RunFunctionRequest{Meta: &fnv1.RequestMeta{Tag: "req"}})
	if err != nil {
		t.Fatal(err)
	}

	if diff := cmp.Diff(rsp, got, protocmp.Transform()); diff != "" {
		t.Errorf("\nr.RunFunction(...): -want rsp, +got rsp:\n%s", diff)
	}

	// Create a new runner backed by the same populated cache, but with a
	// nil wrapped runner that would panic if called.
	r = NewFileBackedRunner(nil, "/cache",
		WithLogger(&TestLogger{t: t}),
		WithFilesystem(fs))

	// Make sure we can read back what we just wrote.
	got, err = r.RunFunction(context.TODO(), "coolfn", &fnv1.RunFunctionRequest{Meta: &fnv1.RequestMeta{Tag: "req"}})
	if err != nil {
		t.Fatal(err)
	}

	if diff := cmp.Diff(rsp, got, protocmp.Transform()); diff != "" {
		t.Errorf("\nr.RunFunction(...): -want rsp, +got rsp:\n%s", diff)
	}
}

// Make sure the Global TTL is used when a Function Response TTL is greater.
func TestCacheFunctionWithMaxTTL(t *testing.T) {
	maxTTL := 5 * time.Minute
	requestedTTL := 30 * time.Minute

	rsp := &fnv1.RunFunctionResponse{
		Meta: &fnv1.ResponseMeta{
			Tag: "wrapped",
			Ttl: durationpb.New(requestedTTL),
		},
	}

	wrapped := FunctionRunnerFn(func(_ context.Context, _ string, _ *fnv1.RunFunctionRequest) (*fnv1.RunFunctionResponse, error) {
		return rsp, nil
	})

	fs := afero.NewMemMapFs()

	r := NewFileBackedRunner(wrapped, "/cache",
		WithLogger(&TestLogger{t: t}),
		WithFilesystem(fs),
		WithMaxTTL(maxTTL))

	startTime := time.Now().UTC()

	// Populate the cache with a response that has a TTL greater than maxTTL.
	got, err := r.CacheFunction(context.TODO(), "coolfn", &fnv1.RunFunctionRequest{Meta: &fnv1.RequestMeta{Tag: "req"}})
	if err != nil {
		t.Fatal(err)
	}

	// The response should be returned unchanged.
	if diff := cmp.Diff(rsp, got, protocmp.Transform()); diff != "" {
		t.Errorf("\nr.CacheFunction(...): -want rsp, +got rsp:\n%s", diff)
	}

	// Read the cached file directly to verify the deadline was clamped.
	b, err := r.fs.ReadFile("coolfn/req")
	if err != nil {
		t.Fatal(err)
	}

	crsp := &v1alpha1.CachedRunFunctionResponse{}
	if err := proto.Unmarshal(b, crsp); err != nil {
		t.Fatal(err)
	}

	deadline := crsp.GetDeadline().AsTime()
	expectedDeadline := startTime.Add(maxTTL)

	// Allow 1 second tolerance for timing differences.
	if deadline.After(expectedDeadline.Add(1*time.Second)) || deadline.Before(expectedDeadline.Add(-1*time.Second)) {
		t.Errorf("Expected deadline to be clamped to maxTTL. Got %v, expected around %v", deadline, expectedDeadline)
	}
}

func TestGarbageCollectFilesNow(t *testing.T) {
	// Deadline in the past.
	past, _ := proto.Marshal(&v1alpha1.CachedRunFunctionResponse{Deadline: timestamppb.New(time.Now().Add(-1 * time.Minute))})

	// Deadline in the future.
	future, _ := proto.Marshal(&v1alpha1.CachedRunFunctionResponse{Deadline: timestamppb.New(time.Now().Add(1 * time.Minute))})

	fs := MockFs(map[string][]byte{
		"/":                         MockDir,
		"/coolfn":                   MockDir,
		"/coolfn/expired":           past,
		"/coolfn/valid":             future,
		"/coolfn/alsovalid":         future,
		"/prettycoolfn":             MockDir,
		"/prettycoolfn/expired":     past,
		"/prettycoolfn/alsoexpired": past,
	})

	r := NewFileBackedRunner(nil, "/cache",
		WithLogger(&TestLogger{t: t}),
		WithFilesystem(fs))

	collected, err := r.GarbageCollectFilesNow(context.TODO())
	if err != nil {
		t.Fatal(err)
	}

	want := 3
	if diff := cmp.Diff(want, collected); diff != "" {
		t.Errorf("\nr.GarbageCollectFilesNow(...): -want collected, +got collected:\n%s", diff)
	}
}<|MERGE_RESOLUTION|>--- conflicted
+++ resolved
@@ -350,10 +350,6 @@
 				}),
 				o: []FileBackedRunnerOption{
 					WithLogger(&TestLogger{t: t}),
-<<<<<<< HEAD
-					// WithFilesystem(afero.NewMemMapFs()),
-=======
->>>>>>> 2ef13c01
 					WithFilesystem(MockFs(map[string][]byte{
 						"coolfn/hello": func() []byte {
 							msg, _ := proto.Marshal(&v1alpha1.CachedRunFunctionResponse{
