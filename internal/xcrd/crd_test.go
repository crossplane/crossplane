--- conflicted
+++ resolved
@@ -387,16 +387,6 @@
 															},
 															XListType: ptr.To("atomic"),
 														},
-<<<<<<< HEAD
-														"writeConnectionSecretToRef": {
-															Type:     "object",
-															Required: []string{"name"},
-															Properties: map[string]extv1.JSONSchemaProps{
-																"name": {Type: "string"},
-															},
-														},
-=======
->>>>>>> 05cd3b54
 													},
 												},
 											},
@@ -433,10 +423,7 @@
 																"reason":             {Type: "string"},
 																"status":             {Type: "string"},
 																"type":               {Type: "string"},
-<<<<<<< HEAD
-=======
 																"observedGeneration": {Type: "integer", Format: "int64"},
->>>>>>> 05cd3b54
 															},
 														},
 													},
