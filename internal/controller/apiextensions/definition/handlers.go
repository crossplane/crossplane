--- conflicted
+++ resolved
@@ -45,17 +45,6 @@
 				return
 			}
 
-<<<<<<< HEAD
-			if rev.Spec.CompositeTypeRef.APIVersion != of.GroupVersion().String() {
-				return
-			}
-			if rev.Spec.CompositeTypeRef.Kind != of.Kind {
-				return
-			}
-
-			compName := rev.Labels[v1.LabelCompositionName]
-			if compName == "" {
-=======
 			// We don't know what composition this revision is for,
 			// so we can't determine whether an XR might use it.
 			// This should never happen in practice - the
@@ -72,7 +61,6 @@
 				return
 			}
 			if rev.Spec.CompositeTypeRef.Kind != of.Kind {
->>>>>>> 05cd3b54
 				return
 			}
 
@@ -81,11 +69,7 @@
 			xrs.SetKind(of.Kind + "List")
 			// TODO(negz): Index XRs by composition revision name?
 			if err := c.List(ctx, &xrs); err != nil {
-<<<<<<< HEAD
-				// logging is most we can do here. This is a programming error if it happens.
-=======
 				// Logging is most we can do here. This is a programming error if it happens.
->>>>>>> 05cd3b54
 				log.Info("cannot list in CompositionRevision handler", "type", of.String(), "error", err)
 				return
 			}
