--- conflicted
+++ resolved
@@ -102,11 +102,7 @@
 
 	// TODO(negz): What happens if there is no claim? Will this set empty
 	// claim name/namespace labels?
-<<<<<<< HEAD
-	meta.AddLabels(cd, map[string]string{
-=======
 	metaLabels := map[string]string{
->>>>>>> 05cd3b54
 		xcrd.LabelKeyNamePrefixForComposed: xr.GetLabels()[xcrd.LabelKeyNamePrefixForComposed],
 	}
 	if xr.GetLabels()[xcrd.LabelKeyClaimName] != "" && xr.GetLabels()[xcrd.LabelKeyClaimNamespace] != "" {
