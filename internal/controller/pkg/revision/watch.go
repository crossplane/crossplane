/*
Copyright 2021 The Crossplane Authors.

Licensed under the Apache License, Version 2.0 (the "License");
you may not use this file except in compliance with the License.
You may obtain a copy of the License at

    http://www.apache.org/licenses/LICENSE-2.0

Unless required by applicable law or agreed to in writing, software
distributed under the License is distributed on an "AS IS" BASIS,
WITHOUT WARRANTIES OR CONDITIONS OF ANY KIND, either express or implied.
See the License for the specific language governing permissions and
limitations under the License.
*/

package revision

import (
	"context"
	"fmt"
	"strings"

	"k8s.io/apimachinery/pkg/types"
	"sigs.k8s.io/controller-runtime/pkg/client"
	"sigs.k8s.io/controller-runtime/pkg/handler"
	"sigs.k8s.io/controller-runtime/pkg/reconcile"

	"github.com/crossplane/crossplane-runtime/pkg/logging"

	v1 "github.com/crossplane/crossplane/apis/pkg/v1"
	"github.com/crossplane/crossplane/apis/pkg/v1beta1"
)

<<<<<<< HEAD
type adder interface {
	Add(item reconcile.Request)
}

// EnqueueRequestForReferencingProviderRevisions enqueues a request for all
// provider revisions that reference a DeploymentRuntimeConfig when the given
// DeploymentRuntimeConfig changes.
type EnqueueRequestForReferencingProviderRevisions struct {
	client client.Client
}

// Create enqueues a request for all provider revisions that reference a given
// DeploymentRuntimeConfig.
func (e *EnqueueRequestForReferencingProviderRevisions) Create(ctx context.Context, evt event.CreateEvent, q workqueue.TypedRateLimitingInterface[reconcile.Request]) {
	e.add(ctx, evt.Object, q)
}

// Update enqueues a request for all provider revisions that reference a given
// DeploymentRuntimeConfig.
func (e *EnqueueRequestForReferencingProviderRevisions) Update(ctx context.Context, evt event.UpdateEvent, q workqueue.TypedRateLimitingInterface[reconcile.Request]) {
	e.add(ctx, evt.ObjectOld, q)
	e.add(ctx, evt.ObjectNew, q)
}

// Delete enqueues a request for all provider revisions that reference a given
// DeploymentRuntimeConfig.
func (e *EnqueueRequestForReferencingProviderRevisions) Delete(ctx context.Context, evt event.DeleteEvent, q workqueue.TypedRateLimitingInterface[reconcile.Request]) {
	e.add(ctx, evt.Object, q)
}

// Generic enqueues a request for all provider revisions that reference a given
// DeploymentRuntimeConfig.
func (e *EnqueueRequestForReferencingProviderRevisions) Generic(ctx context.Context, evt event.GenericEvent, q workqueue.TypedRateLimitingInterface[reconcile.Request]) {
	e.add(ctx, evt.Object, q)
}

func (e *EnqueueRequestForReferencingProviderRevisions) add(ctx context.Context, obj runtime.Object, queue adder) {
	rc, ok := obj.(*v1beta1.DeploymentRuntimeConfig)

	if !ok {
		return
	}

	l := &v1.ProviderRevisionList{}
	if err := e.client.List(ctx, l); err != nil {
		// TODO(hasheddan): Handle this error?
		return
	}

	for _, pr := range l.Items {
		ref := pr.GetRuntimeConfigRef()
		if ref != nil && ref.Name == rc.GetName() {
			queue.Add(reconcile.Request{NamespacedName: types.NamespacedName{Name: pr.GetName()}})
		}
	}
}

// EnqueueRequestForReferencingFunctionRevisions enqueues a request for all
// function revisions that reference a DeploymentRuntimeConfig when the given
// DeploymentRuntimeConfig changes.
type EnqueueRequestForReferencingFunctionRevisions struct {
	client client.Client
}

// Create enqueues a request for all function revisions that reference a given
// DeploymentRuntimeConfig.
func (e *EnqueueRequestForReferencingFunctionRevisions) Create(ctx context.Context, evt event.CreateEvent, q workqueue.TypedRateLimitingInterface[reconcile.Request]) {
	e.add(ctx, evt.Object, q)
}

// Update enqueues a request for all function revisions that reference a given
// DeploymentRuntimeConfig.
func (e *EnqueueRequestForReferencingFunctionRevisions) Update(ctx context.Context, evt event.UpdateEvent, q workqueue.TypedRateLimitingInterface[reconcile.Request]) {
	e.add(ctx, evt.ObjectOld, q)
	e.add(ctx, evt.ObjectNew, q)
}

// Delete enqueues a request for all function revisions that reference a given
// DeploymentRuntimeConfig.
func (e *EnqueueRequestForReferencingFunctionRevisions) Delete(ctx context.Context, evt event.DeleteEvent, q workqueue.TypedRateLimitingInterface[reconcile.Request]) {
	e.add(ctx, evt.Object, q)
}

// Generic enqueues a request for all function revisions that reference a given
// DeploymentRuntimeConfig.
func (e *EnqueueRequestForReferencingFunctionRevisions) Generic(ctx context.Context, evt event.GenericEvent, q workqueue.TypedRateLimitingInterface[reconcile.Request]) {
	e.add(ctx, evt.Object, q)
}

func (e *EnqueueRequestForReferencingFunctionRevisions) add(ctx context.Context, obj runtime.Object, queue adder) {
	rc, ok := obj.(*v1beta1.DeploymentRuntimeConfig)

	if !ok {
		return
	}

	l := &v1.FunctionRevisionList{}
	if err := e.client.List(ctx, l); err != nil {
		// TODO(hasheddan): Handle this error?
		return
	}

	for _, pr := range l.Items {
		ref := pr.GetRuntimeConfigRef()
		if ref != nil && ref.Name == rc.GetName() {
			queue.Add(reconcile.Request{NamespacedName: types.NamespacedName{Name: pr.GetName()}})
=======
// EnqueuePackageRevisionsForImageConfig enqueues a reconcile for all package
// revisions an ImageConfig applies to.
func EnqueuePackageRevisionsForImageConfig(kube client.Client, l v1.PackageRevisionList, log logging.Logger) handler.EventHandler {
	return handler.EnqueueRequestsFromMapFunc(func(ctx context.Context, o client.Object) []reconcile.Request {
		ic, ok := o.(*v1beta1.ImageConfig)
		if !ok {
			return nil
		}
		// We only care about ImageConfigs that have a pull secret.
		if ic.Spec.Registry == nil || ic.Spec.Registry.Authentication == nil || ic.Spec.Registry.Authentication.PullSecretRef.Name == "" {
			return nil
		}
		// Enqueue all package revisions matching the prefixes in the ImageConfig.
		rl := l.DeepCopyObject().(v1.PackageRevisionList) //nolint:forcetypeassert // Guaranteed to be PackageRevisionList.
		if err := kube.List(ctx, rl); err != nil {
			// Nothing we can do, except logging, if we can't list
			// package revisions.
			log.Debug("Cannot list package revisions while attempting to enqueue from ImageConfig", "error", err)
			return nil
		}

		var matches []reconcile.Request
		for _, rev := range rl.GetRevisions() {
			for _, m := range ic.Spec.MatchImages {
				if strings.HasPrefix(rev.GetSource(), m.Prefix) || strings.HasPrefix(rev.GetResolvedSource(), m.Prefix) {
					log.Debug("Enqueuing for image config",
						"revision-type", fmt.Sprintf("%T", rev),
						"revision-name", rev.GetName(),
						"image-config-name", ic.GetName())
					matches = append(matches, reconcile.Request{NamespacedName: types.NamespacedName{Name: rev.GetName()}})
				}
			}
		}
		return matches
	})
}

// EnqueuePackageRevisionsForLock enqueues a reconcile for all package
// revisions when the Lock changes.
func EnqueuePackageRevisionsForLock(kube client.Client, l v1.PackageRevisionList, log logging.Logger) handler.EventHandler {
	return handler.EnqueueRequestsFromMapFunc(func(ctx context.Context, o client.Object) []reconcile.Request {
		if _, ok := o.(*v1beta1.Lock); !ok {
			return nil
		}

		rl := l.DeepCopyObject().(v1.PackageRevisionList) //nolint:forcetypeassert // Guaranteed to be PackageRevisionList.
		if err := kube.List(ctx, rl); err != nil {
			// Nothing we can do, except logging, if we can't list FunctionRevisions.
			log.Debug("Cannot list package revisions while attempting to enqueue from Lock", "error", err)
			return nil
		}

		var matches []reconcile.Request
		for _, rev := range rl.GetRevisions() {
			matches = append(matches, reconcile.Request{NamespacedName: types.NamespacedName{Name: rev.GetName()}})
>>>>>>> 05cd3b54
		}
		return matches
	})
}<|MERGE_RESOLUTION|>--- conflicted
+++ resolved
@@ -32,114 +32,6 @@
 	"github.com/crossplane/crossplane/apis/pkg/v1beta1"
 )
 
-<<<<<<< HEAD
-type adder interface {
-	Add(item reconcile.Request)
-}
-
-// EnqueueRequestForReferencingProviderRevisions enqueues a request for all
-// provider revisions that reference a DeploymentRuntimeConfig when the given
-// DeploymentRuntimeConfig changes.
-type EnqueueRequestForReferencingProviderRevisions struct {
-	client client.Client
-}
-
-// Create enqueues a request for all provider revisions that reference a given
-// DeploymentRuntimeConfig.
-func (e *EnqueueRequestForReferencingProviderRevisions) Create(ctx context.Context, evt event.CreateEvent, q workqueue.TypedRateLimitingInterface[reconcile.Request]) {
-	e.add(ctx, evt.Object, q)
-}
-
-// Update enqueues a request for all provider revisions that reference a given
-// DeploymentRuntimeConfig.
-func (e *EnqueueRequestForReferencingProviderRevisions) Update(ctx context.Context, evt event.UpdateEvent, q workqueue.TypedRateLimitingInterface[reconcile.Request]) {
-	e.add(ctx, evt.ObjectOld, q)
-	e.add(ctx, evt.ObjectNew, q)
-}
-
-// Delete enqueues a request for all provider revisions that reference a given
-// DeploymentRuntimeConfig.
-func (e *EnqueueRequestForReferencingProviderRevisions) Delete(ctx context.Context, evt event.DeleteEvent, q workqueue.TypedRateLimitingInterface[reconcile.Request]) {
-	e.add(ctx, evt.Object, q)
-}
-
-// Generic enqueues a request for all provider revisions that reference a given
-// DeploymentRuntimeConfig.
-func (e *EnqueueRequestForReferencingProviderRevisions) Generic(ctx context.Context, evt event.GenericEvent, q workqueue.TypedRateLimitingInterface[reconcile.Request]) {
-	e.add(ctx, evt.Object, q)
-}
-
-func (e *EnqueueRequestForReferencingProviderRevisions) add(ctx context.Context, obj runtime.Object, queue adder) {
-	rc, ok := obj.(*v1beta1.DeploymentRuntimeConfig)
-
-	if !ok {
-		return
-	}
-
-	l := &v1.ProviderRevisionList{}
-	if err := e.client.List(ctx, l); err != nil {
-		// TODO(hasheddan): Handle this error?
-		return
-	}
-
-	for _, pr := range l.Items {
-		ref := pr.GetRuntimeConfigRef()
-		if ref != nil && ref.Name == rc.GetName() {
-			queue.Add(reconcile.Request{NamespacedName: types.NamespacedName{Name: pr.GetName()}})
-		}
-	}
-}
-
-// EnqueueRequestForReferencingFunctionRevisions enqueues a request for all
-// function revisions that reference a DeploymentRuntimeConfig when the given
-// DeploymentRuntimeConfig changes.
-type EnqueueRequestForReferencingFunctionRevisions struct {
-	client client.Client
-}
-
-// Create enqueues a request for all function revisions that reference a given
-// DeploymentRuntimeConfig.
-func (e *EnqueueRequestForReferencingFunctionRevisions) Create(ctx context.Context, evt event.CreateEvent, q workqueue.TypedRateLimitingInterface[reconcile.Request]) {
-	e.add(ctx, evt.Object, q)
-}
-
-// Update enqueues a request for all function revisions that reference a given
-// DeploymentRuntimeConfig.
-func (e *EnqueueRequestForReferencingFunctionRevisions) Update(ctx context.Context, evt event.UpdateEvent, q workqueue.TypedRateLimitingInterface[reconcile.Request]) {
-	e.add(ctx, evt.ObjectOld, q)
-	e.add(ctx, evt.ObjectNew, q)
-}
-
-// Delete enqueues a request for all function revisions that reference a given
-// DeploymentRuntimeConfig.
-func (e *EnqueueRequestForReferencingFunctionRevisions) Delete(ctx context.Context, evt event.DeleteEvent, q workqueue.TypedRateLimitingInterface[reconcile.Request]) {
-	e.add(ctx, evt.Object, q)
-}
-
-// Generic enqueues a request for all function revisions that reference a given
-// DeploymentRuntimeConfig.
-func (e *EnqueueRequestForReferencingFunctionRevisions) Generic(ctx context.Context, evt event.GenericEvent, q workqueue.TypedRateLimitingInterface[reconcile.Request]) {
-	e.add(ctx, evt.Object, q)
-}
-
-func (e *EnqueueRequestForReferencingFunctionRevisions) add(ctx context.Context, obj runtime.Object, queue adder) {
-	rc, ok := obj.(*v1beta1.DeploymentRuntimeConfig)
-
-	if !ok {
-		return
-	}
-
-	l := &v1.FunctionRevisionList{}
-	if err := e.client.List(ctx, l); err != nil {
-		// TODO(hasheddan): Handle this error?
-		return
-	}
-
-	for _, pr := range l.Items {
-		ref := pr.GetRuntimeConfigRef()
-		if ref != nil && ref.Name == rc.GetName() {
-			queue.Add(reconcile.Request{NamespacedName: types.NamespacedName{Name: pr.GetName()}})
-=======
 // EnqueuePackageRevisionsForImageConfig enqueues a reconcile for all package
 // revisions an ImageConfig applies to.
 func EnqueuePackageRevisionsForImageConfig(kube client.Client, l v1.PackageRevisionList, log logging.Logger) handler.EventHandler {
@@ -195,7 +87,6 @@
 		var matches []reconcile.Request
 		for _, rev := range rl.GetRevisions() {
 			matches = append(matches, reconcile.Request{NamespacedName: types.NamespacedName{Name: rev.GetName()}})
->>>>>>> 05cd3b54
 		}
 		return matches
 	})
