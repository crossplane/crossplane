--- conflicted
+++ resolved
@@ -507,11 +507,8 @@
             x-kubernetes-validations:
             - message: Only LegacyCluster composite resources can offer claims
               rule: self.scope == 'LegacyCluster' || !has(self.claimNames)
-<<<<<<< HEAD
-=======
             - message: Only LegacyCluster composite resources support connection secrets
               rule: self.scope == 'LegacyCluster' || !has(self.connectionSecretKeys)
->>>>>>> 05cd3b54
           status:
             description: CompositeResourceDefinitionStatus shows the observed state
               of the definition.
@@ -708,11 +705,6 @@
                 type: object
               connectionSecretKeys:
                 description: |-
-<<<<<<< HEAD
-                  ConnectionSecretKeys is the list of keys that will be exposed to the end
-                  user of the defined kind.
-                  If the list is empty, all keys will be published.
-=======
                   ConnectionSecretKeys is the list of connection secret keys the
                   defined XR can publish. If the list is empty, all keys will be
                   published. If the list isn't empty, any connection secret keys that
@@ -721,7 +713,6 @@
 
                   Deprecated: XR connection secrets aren't supported in
                   apiextensions.crossplane.io/v2. Compose a secret instead.
->>>>>>> 05cd3b54
                 items:
                   type: string
                 type: array
@@ -1096,11 +1087,8 @@
             x-kubernetes-validations:
             - message: Claims aren't supported in apiextensions.crossplane.io/v2
               rule: '!has(self.claimNames)'
-<<<<<<< HEAD
-=======
             - message: XR connection secrets aren't supported in apiextensions.crossplane.io/v2
               rule: '!has(self.connectionSecretKeys)'
->>>>>>> 05cd3b54
           status:
             description: CompositeResourceDefinitionStatus shows the observed state
               of the definition.
